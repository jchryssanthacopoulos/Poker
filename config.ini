terminalmode = 0
setupmode = 0
montecarlo_timeout = 10
<<<<<<< HEAD
last_strategy = pp_nickpick_supersonic2_2
control = Windows
=======
last_strategy = Snowie2
control = win7
>>>>>>> b8ab68a7
<|MERGE_RESOLUTION|>--- conflicted
+++ resolved
@@ -1,10 +1,5 @@
 terminalmode = 0
 setupmode = 0
 montecarlo_timeout = 10
-<<<<<<< HEAD
-last_strategy = pp_nickpick_supersonic2_2
-control = Windows
-=======
 last_strategy = Snowie2
-control = win7
->>>>>>> b8ab68a7
+control = win7